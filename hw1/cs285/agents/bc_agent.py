import numpy as np
import tensorflow as tf
import time

from .base_agent import BaseAgent
from cs285.policies.MLP_policy import *
from cs285.infrastructure.replay_buffer import ReplayBuffer
from cs285.infrastructure.utils import *

class BCAgent(BaseAgent):
    def __init__(self, sess, env, agent_params):
        super(BCAgent, self).__init__()

        # init vars
        self.env = env
        self.sess = sess
        self.agent_params = agent_params

        # actor/policy
        self.actor = MLPPolicySL(sess,
                               self.agent_params['ac_dim'],
                               self.agent_params['ob_dim'],
                               self.agent_params['n_layers'],
                               self.agent_params['size'],
                               discrete = self.agent_params['discrete'],
                               learning_rate = self.agent_params['learning_rate'],
                               ) ## TODO: look in here and implement this

        # replay buffer
        self.replay_buffer = ReplayBuffer(self.agent_params['max_replay_buffer_size'])

    def train(self, ob_no, ac_na, re_n, next_ob_no, terminal_n):
        # training a BC agent refers to updating its actor using
        # the given observations and corresponding action labels
<<<<<<< HEAD
        self.actor.update(ob_no, ac_na) ## TODO: look in here and implement this
=======
        log = self.actor.update(ob_no, ac_na)  # HW1: you will modify this
        return log
>>>>>>> 47a2fef3

    def add_to_replay_buffer(self, paths):
        self.replay_buffer.add_rollouts(paths)

    def sample(self, batch_size):
<<<<<<< HEAD
        return self.replay_buffer.sample_random_data(batch_size) ## TODO: look in here and implement this
=======
        return self.replay_buffer.sample_random_data(batch_size)  # HW1: you will modify this

    def save(self, path):
        return self.actor.save(path)
>>>>>>> 47a2fef3
<|MERGE_RESOLUTION|>--- conflicted
+++ resolved
@@ -32,22 +32,14 @@
     def train(self, ob_no, ac_na, re_n, next_ob_no, terminal_n):
         # training a BC agent refers to updating its actor using
         # the given observations and corresponding action labels
-<<<<<<< HEAD
-        self.actor.update(ob_no, ac_na) ## TODO: look in here and implement this
-=======
         log = self.actor.update(ob_no, ac_na)  # HW1: you will modify this
         return log
->>>>>>> 47a2fef3
 
     def add_to_replay_buffer(self, paths):
         self.replay_buffer.add_rollouts(paths)
 
     def sample(self, batch_size):
-<<<<<<< HEAD
-        return self.replay_buffer.sample_random_data(batch_size) ## TODO: look in here and implement this
-=======
         return self.replay_buffer.sample_random_data(batch_size)  # HW1: you will modify this
 
     def save(self, path):
-        return self.actor.save(path)
->>>>>>> 47a2fef3
+        return self.actor.save(path)