--- conflicted
+++ resolved
@@ -6,12 +6,7 @@
 import gym
 import os
 
-<<<<<<< HEAD
-from cs285.infrastructure.utils import *
-from cs285.infrastructure.tf_utils import create_tf_session
-=======
 from cs285.infrastructure import pytorch_util as ptu
->>>>>>> 47a2fef3
 from cs285.infrastructure.logger import Logger
 
 # params for saving rollout videos to tensorboard
@@ -36,14 +31,11 @@
         seed = self.params['seed']
         tf.set_random_seed(seed)
         np.random.seed(seed)
-<<<<<<< HEAD
-=======
         torch.manual_seed(seed)
         ptu.init_gpu(
             use_gpu=not self.params['no_gpu'],
             gpu_id=self.params['which_gpu']
         )
->>>>>>> 47a2fef3
 
         #############
         ## ENV
@@ -120,38 +112,24 @@
                 self.log_metrics = False
 
             # collect trajectories, to be used for training
-<<<<<<< HEAD
-            training_returns = self.collect_training_trajectories(itr,
-                                initial_expertdata, collect_policy,
-                                self.params['batch_size']) ## TODO implement this function below
-=======
             training_returns = self.collect_training_trajectories(
                 itr,
                 initial_expertdata,
                 collect_policy,
                 self.params['batch_size']
             )  # HW1: implement this function below
->>>>>>> 47a2fef3
             paths, envsteps_this_batch, train_video_paths = training_returns
             self.total_envsteps += envsteps_this_batch
 
             # relabel the collected obs with actions from a provided expert policy
             if relabel_with_expert and itr>=start_relabel_with_expert:
-<<<<<<< HEAD
-                paths = self.do_relabel_with_expert(expert_policy, paths) ## TODO implement this function below
-=======
                 paths = self.do_relabel_with_expert(expert_policy, paths)  # HW1: implement this function below
->>>>>>> 47a2fef3
 
             # add collected data to replay buffer
             self.agent.add_to_replay_buffer(paths)
 
             # train agent (using sampled data from replay buffer)
-<<<<<<< HEAD
-            self.train_agent() ## TODO implement this function below
-=======
             training_logs = self.train_agent()  # HW1: implement this function below
->>>>>>> 47a2fef3
 
             # log/save
             if self.log_video or self.log_metrics:
@@ -192,12 +170,8 @@
                 # load the data. In this case you can directly return as follows
                 # ``` return loaded_paths, 0, None ```
 
-<<<<<<< HEAD
-                # collect data. `batch_size` is the number of transitions you want to collect.
-=======
                 # if it's the first iteration and you aren't loading data, then
                 # `self.params['batch_size_initial']` is the number of transitions you want to collect
->>>>>>> 47a2fef3
 
         # TODO collect `batch_size` samples to be used for training
         # HINT1: use sample_trajectories from utils
